--- conflicted
+++ resolved
@@ -19,12 +19,7 @@
 def _transformed_name(key):
     return key + '_xf'
 
-
-<<<<<<< HEAD
-def _fill_in_missing(x, to_string=False, unk=""):
-=======
 def _fill_in_missing(x, to_string=False, force_zero=False):
->>>>>>> c8f8d767
     """Replace missing values in a SparseTensor.
 
     Fills in missing values of `x` with '' or 0, and converts to a dense tensor.
